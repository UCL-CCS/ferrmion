--- conflicted
+++ resolved
@@ -173,10 +173,5 @@
 # PyPI configuration file
 .pypirc
 
-<<<<<<< HEAD
-# Dev stuff
-*.problem-solving.ipynb
-=======
 # Development
-*.development.ipynb
->>>>>>> df764ecb
+*.development.ipynb